use super::{wasm_telemetry, ArgsTuple, InvalidReducerArguments, ReducerArgs, ReducerCallResult, ReducerId, ReducerOutcome, Scheduler};
use crate::client::{ClientActorId, ClientConnectionSender};
use crate::db::datastore::locking_tx_datastore::MutTxId;
use crate::db::datastore::traits::{IsolationLevel, Program, TxData};
use crate::energy::EnergyQuanta;
use crate::error::DBError;
use crate::execution_context::{Workload, WorkloadType};
use crate::hash::Hash;
use crate::identity::Identity;
use crate::replica_context::ReplicaContext;
use crate::sql::parser::RowLevelExpr;
use crate::subscription::module_subscription_actor::ModuleSubscriptions;
use crate::util::asyncify;
use crate::util::lending_pool::{LendingPool, LentResource, PoolClosed};
use crate::worker_metrics::WORKER_METRICS;
use anyhow::Context;
use derive_more::From;
use futures::{Future, FutureExt};
use indexmap::IndexSet;
use itertools::Itertools;
use prometheus::{Histogram, IntGauge};
use spacetimedb_client_api_messages::websocket::{ByteListLen, Compression, QueryUpdate, WebsocketFormat};
use spacetimedb_data_structures::error_stream::ErrorStream;
use spacetimedb_data_structures::map::{HashCollectionExt as _, IntMap};
use spacetimedb_lib::db::raw_def::v9::Lifecycle;
use spacetimedb_lib::identity::{AuthCtx, RequestId};
use spacetimedb_lib::ConnectionId;
use spacetimedb_lib::Timestamp;
use spacetimedb_primitives::TableId;
use spacetimedb_sats::ProductValue;
use spacetimedb_schema::auto_migrate::AutoMigrateError;
use spacetimedb_schema::def::{ModuleDef, ReducerDef};
use spacetimedb_schema::schema::{Schema, TableSchema};
use spacetimedb_vm::relation::RelValue;
use std::fmt;
use std::sync::{Arc, Weak};
use std::time::{Duration, Instant};
use tracing::Instrument;

// OpenTelemetry metrics integration
#[cfg(feature = "telemetry")]
use spacetimedb_telemetry::SpacetimeDBMetrics;

#[derive(Debug, Default, Clone, From)]
pub struct DatabaseUpdate {
    pub tables: Vec<DatabaseTableUpdate>,
}

impl FromIterator<DatabaseTableUpdate> for DatabaseUpdate {
    fn from_iter<T: IntoIterator<Item = DatabaseTableUpdate>>(iter: T) -> Self {
        DatabaseUpdate {
            tables: iter.into_iter().collect(),
        }
    }
}

impl DatabaseUpdate {
    pub fn is_empty(&self) -> bool {
        if self.tables.len() == 0 {
            return true;
        }
        false
    }

    pub fn from_writes(tx_data: &TxData) -> Self {
        let mut map: IntMap<TableId, DatabaseTableUpdate> = IntMap::new();
        let new_update = |table_id, table_name: &str| DatabaseTableUpdate {
            table_id,
            table_name: table_name.into(),
            inserts: [].into(),
            deletes: [].into(),
        };
        for (table_id, table_name, rows) in tx_data.inserts_with_table_name() {
            map.entry(*table_id)
                .or_insert_with(|| new_update(*table_id, table_name))
                .inserts = rows.clone();
        }
        for (table_id, table_name, rows) in tx_data.deletes_with_table_name() {
            map.entry(*table_id)
                .or_insert_with(|| new_update(*table_id, table_name))
                .deletes = rows.clone();
        }
        DatabaseUpdate {
            tables: map.into_values().collect(),
        }
    }

    /// The number of rows in the payload
    pub fn num_rows(&self) -> usize {
        self.tables.iter().map(|t| t.inserts.len() + t.deletes.len()).sum()
    }
}

#[derive(Debug, Clone, PartialEq, Eq)]
pub struct DatabaseTableUpdate {
    pub table_id: TableId,
    pub table_name: Box<str>,
    // Note: `Arc<[ProductValue]>` allows to cheaply
    // use the values from `TxData` without cloning the
    // contained `ProductValue`s.
    pub inserts: Arc<[ProductValue]>,
    pub deletes: Arc<[ProductValue]>,
}

#[derive(Debug)]
pub struct DatabaseUpdateRelValue<'a> {
    pub tables: Vec<DatabaseTableUpdateRelValue<'a>>,
}

#[derive(PartialEq, Debug)]
pub struct DatabaseTableUpdateRelValue<'a> {
    pub table_id: TableId,
    pub table_name: Box<str>,
    pub updates: UpdatesRelValue<'a>,
}

#[derive(Default, PartialEq, Debug)]
pub struct UpdatesRelValue<'a> {
    pub deletes: Vec<RelValue<'a>>,
    pub inserts: Vec<RelValue<'a>>,
}

impl UpdatesRelValue<'_> {
    /// Returns whether there are any updates.
    pub fn has_updates(&self) -> bool {
        !(self.deletes.is_empty() && self.inserts.is_empty())
    }

    pub fn encode<F: WebsocketFormat>(&self) -> (F::QueryUpdate, u64, usize) {
        let (deletes, nr_del) = F::encode_list(self.deletes.iter());
        let (inserts, nr_ins) = F::encode_list(self.inserts.iter());
        let num_rows = nr_del + nr_ins;
        let num_bytes = deletes.num_bytes() + inserts.num_bytes();
        let qu = QueryUpdate { deletes, inserts };
        // We don't compress individual table updates.
        // Previously we were, but the benefits, if any, were unclear.
        // Note, each message is still compressed before being sent to clients,
        // but we no longer have to hold a tx lock when doing so.
        let cqu = F::into_query_update(qu, Compression::None);
        (cqu, num_rows, num_bytes)
    }
}

#[derive(Debug, Clone)]
pub enum EventStatus {
    Committed(DatabaseUpdate),
    Failed(String),
    OutOfEnergy,
}

impl EventStatus {
    pub fn database_update(&self) -> Option<&DatabaseUpdate> {
        match self {
            EventStatus::Committed(upd) => Some(upd),
            _ => None,
        }
    }
}

#[derive(Debug, Clone, Default)]
pub struct ModuleFunctionCall {
    pub reducer: String,
    pub reducer_id: ReducerId,
    pub args: ArgsTuple,
}

#[derive(Debug, Clone)]
pub struct ModuleEvent {
    pub timestamp: Timestamp,
    pub caller_identity: Identity,
    pub caller_connection_id: Option<ConnectionId>,
    pub function_call: ModuleFunctionCall,
    pub status: EventStatus,
    pub energy_quanta_used: EnergyQuanta,
    pub host_execution_duration: Duration,
    pub request_id: Option<RequestId>,
    pub timer: Option<Instant>,
}

/// Information about a running module.
#[derive(Debug)]
pub struct ModuleInfo {
    /// The definition of the module.
    /// Loaded by loading the module's program from the system tables, extracting its definition,
    /// and validating.
    pub module_def: ModuleDef,
    /// The identity of the module.
    pub owner_identity: Identity,
    /// The identity of the database.
    pub database_identity: Identity,
    /// The hash of the module.
    pub module_hash: Hash,
    /// Allows subscribing to module logs.
    pub log_tx: tokio::sync::broadcast::Sender<bytes::Bytes>,
    /// Subscriptions to this module.
    pub subscriptions: ModuleSubscriptions,
    /// Metrics handles for this module.
    pub metrics: ModuleMetrics,
}

#[derive(Debug)]
pub struct ModuleMetrics {
    pub connected_clients: IntGauge,
    pub ws_clients_spawned: IntGauge,
    pub ws_clients_aborted: IntGauge,
    pub request_round_trip_subscribe: Histogram,
    pub request_round_trip_unsubscribe: Histogram,
    pub request_round_trip_sql: Histogram,
}

impl ModuleMetrics {
    fn new(db: &Identity) -> Self {
        let connected_clients = WORKER_METRICS.connected_clients.with_label_values(db);
        let ws_clients_spawned = WORKER_METRICS.ws_clients_spawned.with_label_values(db);
        let ws_clients_aborted = WORKER_METRICS.ws_clients_aborted.with_label_values(db);
        let request_round_trip_subscribe =
            WORKER_METRICS
                .request_round_trip
                .with_label_values(&WorkloadType::Subscribe, db, "");
        let request_round_trip_unsubscribe =
            WORKER_METRICS
                .request_round_trip
                .with_label_values(&WorkloadType::Unsubscribe, db, "");
        let request_round_trip_sql = WORKER_METRICS
            .request_round_trip
            .with_label_values(&WorkloadType::Sql, db, "");
        Self {
            connected_clients,
            ws_clients_spawned,
            ws_clients_aborted,
            request_round_trip_subscribe,
            request_round_trip_unsubscribe,
            request_round_trip_sql,
        }
    }
}

impl ModuleInfo {
    /// Create a new `ModuleInfo`.
    /// Reducers are sorted alphabetically by name and assigned IDs.
    pub fn new(
        module_def: ModuleDef,
        owner_identity: Identity,
        database_identity: Identity,
        module_hash: Hash,
        log_tx: tokio::sync::broadcast::Sender<bytes::Bytes>,
        subscriptions: ModuleSubscriptions,
    ) -> Arc<Self> {
        let metrics = ModuleMetrics::new(&database_identity);
        Arc::new(ModuleInfo {
            module_def,
            owner_identity,
            database_identity,
            module_hash,
            log_tx,
            subscriptions,
            metrics,
        })
    }
}

/// A bidirectional map between `Identifiers` (reducer names) and `ReducerId`s.
/// Invariant: the reducer names are in the same order as they were declared in the `ModuleDef`.
pub struct ReducersMap(IndexSet<Box<str>>);

impl<'a> FromIterator<&'a str> for ReducersMap {
    fn from_iter<T: IntoIterator<Item = &'a str>>(iter: T) -> Self {
        Self(iter.into_iter().map_into().collect())
    }
}

impl fmt::Debug for ReducersMap {
    fn fmt(&self, f: &mut fmt::Formatter<'_>) -> fmt::Result {
        self.0.fmt(f)
    }
}

impl ReducersMap {
    /// Lookup the ID for a reducer name.
    pub fn lookup_id(&self, reducer_name: &str) -> Option<ReducerId> {
        self.0.get_index_of(reducer_name).map(ReducerId::from)
    }

    /// Lookup the name for a reducer ID.
    pub fn lookup_name(&self, reducer_id: ReducerId) -> Option<&str> {
        let result = self.0.get_index(reducer_id.0 as _)?;
        Some(&**result)
    }

    /// Get an iterator over reducer names
    pub fn iter(&self) -> impl Iterator<Item = &str> {
        self.0.iter().map(|s| &**s)
    }
}

pub trait Module: Send + Sync + 'static {
    type Instance: ModuleInstance;
    type InitialInstances<'a>: IntoIterator<Item = Self::Instance> + 'a;
    fn initial_instances(&mut self) -> Self::InitialInstances<'_>;
    fn info(&self) -> Arc<ModuleInfo>;
    fn create_instance(&self) -> Self::Instance;
    fn replica_ctx(&self) -> &ReplicaContext;
    fn scheduler(&self) -> &Scheduler;
}

pub trait ModuleInstance: Send + 'static {
    fn trapped(&self) -> bool;

    /// Update the module instance's database to match the schema of the module instance.
    fn update_database(
        &mut self,
        program: Program,
        old_module_info: Arc<ModuleInfo>,
    ) -> anyhow::Result<UpdateDatabaseResult>;

    fn call_reducer(&mut self, tx: Option<MutTxId>, params: CallReducerParams) -> ReducerCallResult;
}

/// If the module instance's replica_ctx is uninitialized, initialize it.
pub fn init_database(
    replica_ctx: &ReplicaContext,
    module_def: &ModuleDef,
    inst: &mut dyn ModuleInstance,
    program: Program,
) -> anyhow::Result<Option<ReducerCallResult>> {
    let span = wasm_telemetry::module_lifecycle_span("init_database", &replica_ctx.database.database_identity);
    let _enter = span.enter();
    
    let start_time = Instant::now();
    log::debug!("init database");
    let timestamp = Timestamp::now();
    let stdb = &*replica_ctx.relational_db;
    let logger = replica_ctx.logger.system_logger();

    let tx = stdb.begin_mut_tx(IsolationLevel::Serializable, Workload::Internal);
    let auth_ctx = AuthCtx::for_current(replica_ctx.database.owner_identity);
    let (tx, ()) = stdb
        .with_auto_rollback(tx, |tx| {
            let mut table_defs: Vec<_> = module_def.tables().collect();
            table_defs.sort_by(|a, b| a.name.cmp(&b.name));

            for def in table_defs {
                let table_name = &def.name;
                logger.info(&format!("Creating table `{table_name}`"));
                let schema = TableSchema::from_module_def(module_def, def, (), TableId::SENTINEL);
                stdb.create_table(tx, schema)
                    .with_context(|| format!("failed to create table {table_name}"))?;
            }
            // Insert the late-bound row-level security expressions.
            for rls in module_def.row_level_security() {
                logger.info(&format!("Creating row level security `{}`", rls.sql));

                let rls = RowLevelExpr::build_row_level_expr(tx, &auth_ctx, rls)
                    .with_context(|| format!("failed to create row-level security: `{}`", rls.sql))?;
                let table_id = rls.def.table_id;
                let sql = rls.def.sql.clone();
                stdb.create_row_level_security(tx, rls.def)
                    .with_context(|| format!("failed to create row-level security for table `{table_id}`: `{sql}`",))?;
            }

            stdb.set_initialized(tx, replica_ctx.host_type, program)?;

            anyhow::Ok(())
        })
        .inspect_err(|e| {
            log::error!("{e:?}");
            wasm_telemetry::record_error(&span, "database_init_error", &e.to_string());
        })?;

    let rcr = match module_def.lifecycle_reducer(Lifecycle::Init) {
        None => {
            if let Some((tx_data, tx_metrics, reducer)) = stdb.commit_tx(tx)? {
                stdb.report(&reducer, &tx_metrics, Some(&tx_data));
            }
            None
        }

        Some((reducer_id, _)) => {
            logger.info("Invoking `init` reducer");
            let caller_identity = replica_ctx.database.owner_identity;
            Some(inst.call_reducer(
                Some(tx),
                CallReducerParams {
                    timestamp,
                    caller_identity,
                    caller_connection_id: ConnectionId::ZERO,
                    client: None,
                    request_id: None,
                    timer: None,
                    reducer_id,
                    args: ArgsTuple::nullary(),
                },
            ))
        }
    };

    logger.info("Database initialized");
    wasm_telemetry::record_lifecycle_duration(&span, start_time.elapsed());
    Ok(rcr)
}

pub struct CallReducerParams {
    pub timestamp: Timestamp,
    pub caller_identity: Identity,
    pub caller_connection_id: ConnectionId,
    pub client: Option<Arc<ClientConnectionSender>>,
    pub request_id: Option<RequestId>,
    pub timer: Option<Instant>,
    pub reducer_id: ReducerId,
    pub args: ArgsTuple,
}

// TODO: figure out how we want to handle traps. maybe it should just not return to the LendingPool and
//       let the get_instance logic handle it?
struct AutoReplacingModuleInstance<T: Module> {
    inst: LentResource<T::Instance>,
    module: Arc<T>,
}

impl<T: Module> AutoReplacingModuleInstance<T> {
    fn check_trap(&mut self) {
        if self.inst.trapped() {
            let span = wasm_telemetry::module_instance_span("replace_trapped_instance");
            let _enter = span.enter();
            *self.inst = self.module.create_instance()
        }
    }
}

impl<T: Module> ModuleInstance for AutoReplacingModuleInstance<T> {
    fn trapped(&self) -> bool {
        self.inst.trapped()
    }
    fn update_database(
        &mut self,
        program: Program,
        old_module_info: Arc<ModuleInfo>,
    ) -> anyhow::Result<UpdateDatabaseResult> {
        let span = wasm_telemetry::module_lifecycle_span("update_database", &old_module_info.database_identity);
        let _enter = span.enter();
        let start_time = Instant::now();
        
        let ret = self.inst.update_database(program, old_module_info);
        self.check_trap();
        
        wasm_telemetry::record_lifecycle_duration(&span, start_time.elapsed());
        if let Err(ref e) = ret {
            wasm_telemetry::record_error(&span, "database_update_error", &e.to_string());
        }
        ret
    }
    fn call_reducer(&mut self, tx: Option<MutTxId>, params: CallReducerParams) -> ReducerCallResult {
        let ret = self.inst.call_reducer(tx, params);
        self.check_trap();
        ret
    }
}

#[derive(Clone)]
pub struct ModuleHost {
    pub info: Arc<ModuleInfo>,
    inner: Arc<dyn DynModuleHost>,
    /// Called whenever a reducer call on this host panics.
    on_panic: Arc<dyn Fn() + Send + Sync + 'static>,
}

impl fmt::Debug for ModuleHost {
    fn fmt(&self, f: &mut fmt::Formatter<'_>) -> fmt::Result {
        f.debug_struct("ModuleHost")
            .field("info", &self.info)
            .field("inner", &Arc::as_ptr(&self.inner))
            .finish()
    }
}

#[async_trait::async_trait]
trait DynModuleHost: Send + Sync + 'static {
    async fn get_instance(&self, db: Identity) -> Result<Box<dyn ModuleInstance>, NoSuchModule>;
    fn replica_ctx(&self) -> &ReplicaContext;
    async fn exit(&self);
    async fn exited(&self);
}

struct HostControllerActor<T: Module> {
    module: Arc<T>,
    instance_pool: LendingPool<T::Instance>,
}

impl<T: Module> HostControllerActor<T> {
    fn spinup_new_instance(&self) {
        let (module, instance_pool) = (self.module.clone(), self.instance_pool.clone());
        rayon::spawn(move || {
            let span = wasm_telemetry::module_instance_span("create_instance");
            let _enter = span.enter();
            let instance = module.create_instance();
            match instance_pool.add(instance) {
                Ok(()) => {}
                Err(PoolClosed) => {
                    // if the module closed since this new instance was requested, oh well, just throw it away
                }
            }
        })
    }
}

/// runs future A and future B concurrently. if A completes before B, B is cancelled. if B completes
/// before A, A is polled to completion
async fn select_first<A: Future, B: Future<Output = ()>>(fut_a: A, fut_b: B) -> A::Output {
    tokio::select! {
        ret = fut_a => ret,
        _ = fut_b => unreachable!(),
    }
}

#[async_trait::async_trait]
impl<T: Module> DynModuleHost for HostControllerActor<T> {
    async fn get_instance(&self, db: Identity) -> Result<Box<dyn ModuleInstance>, NoSuchModule> {
        // in the future we should do something like in the else branch here -- add more instances based on load.
        // we need to do write-skew retries first - right now there's only ever once instance per module.
        let inst = if true {
            self.instance_pool
                .request_with_context(db)
                .await
                .map_err(|_| NoSuchModule)?
        } else {
            const GET_INSTANCE_TIMEOUT: Duration = Duration::from_millis(500);
            select_first(
                self.instance_pool.request_with_context(db),
                tokio::time::sleep(GET_INSTANCE_TIMEOUT).map(|()| self.spinup_new_instance()),
            )
            .await
            .map_err(|_| NoSuchModule)?
        };
        Ok(Box::new(AutoReplacingModuleInstance {
            inst,
            module: self.module.clone(),
        }))
    }

    fn replica_ctx(&self) -> &ReplicaContext {
        self.module.replica_ctx()
    }

    async fn exit(&self) {
        let span = wasm_telemetry::module_lifecycle_span("exit", &self.module.info().database_identity);
        async move {
            self.module.scheduler().close();
            self.instance_pool.close();
            self.exited().await
        }.instrument(span).await
    }

    async fn exited(&self) {
        tokio::join!(self.module.scheduler().closed(), self.instance_pool.closed());
    }
}

pub struct WeakModuleHost {
    info: Arc<ModuleInfo>,
    inner: Weak<dyn DynModuleHost>,
    on_panic: Weak<dyn Fn() + Send + Sync + 'static>,
}

#[derive(Debug)]
pub enum UpdateDatabaseResult {
    NoUpdateNeeded,
    UpdatePerformed,
    AutoMigrateError(ErrorStream<AutoMigrateError>),
    ErrorExecutingMigration(anyhow::Error),
}
impl UpdateDatabaseResult {
    /// Check if a database update was successful.
    pub fn was_successful(&self) -> bool {
        matches!(
            self,
            UpdateDatabaseResult::UpdatePerformed | UpdateDatabaseResult::NoUpdateNeeded
        )
    }
}

#[derive(thiserror::Error, Debug)]
#[error("no such module")]
pub struct NoSuchModule;

#[derive(thiserror::Error, Debug)]
pub enum ReducerCallError {
    #[error(transparent)]
    Args(#[from] InvalidReducerArguments),
    #[error(transparent)]
    NoSuchModule(#[from] NoSuchModule),
    #[error("no such reducer")]
    NoSuchReducer,
    #[error("no such scheduled reducer")]
    ScheduleReducerNotFound,
    #[error("can't directly call special {0:?} lifecycle reducer")]
    LifecycleReducer(Lifecycle),
}

#[derive(thiserror::Error, Debug)]
pub enum InitDatabaseError {
    #[error(transparent)]
    Args(#[from] InvalidReducerArguments),
    #[error(transparent)]
    NoSuchModule(#[from] NoSuchModule),
    #[error(transparent)]
    Other(anyhow::Error),
}

#[derive(thiserror::Error, Debug)]
pub enum ClientConnectedError {
    #[error(transparent)]
    ReducerCall(#[from] ReducerCallError),
    #[error("Failed to insert `st_client` row for module without client_connected reducer: {0}")]
    DBError(#[from] DBError),
    #[error("Connection rejected by `client_connected` reducer: {0}")]
    Rejected(String),
    #[error("Insufficient energy balance to run `client_connected` reducer")]
    OutOfEnergy,
    #[error("Other error: {0}")]
    Other(#[from] anyhow::Error),
}

impl ModuleHost {
    pub fn new(mut module: impl Module, on_panic: impl Fn() + Send + Sync + 'static) -> Self {
        let span = wasm_telemetry::module_host_span("new", &module.info().database_identity);
        let _enter = span.enter();
        
        let info = module.info();
        let instance_pool = LendingPool::new();
        instance_pool.add_multiple(module.initial_instances()).unwrap();
        let inner = Arc::new(HostControllerActor {
            module: Arc::new(module),
            instance_pool,
        });
        let on_panic = Arc::new(on_panic);
        ModuleHost { info, inner, on_panic }
    }

    #[inline]
    pub fn info(&self) -> &ModuleInfo {
        &self.info
    }

    #[inline]
    pub fn subscriptions(&self) -> &ModuleSubscriptions {
        &self.info.subscriptions
    }

    #[inline]
    pub fn replica_ctx(&self) -> &ReplicaContext {
        self.inner.replica_ctx()
    }

    /// Initialize the database for a module instance
    pub async fn init_database(
        &self,
        program: Program,
    ) -> Result<Option<ReducerCallResult>, InitDatabaseError> {
        let replica_ctx = self.replica_ctx().clone();
        let module_def = self.info.module_def.clone();
        let result = self.call("init_database", move |inst| {
            init_database(&replica_ctx, &module_def, inst, program)
        }).await.map_err(InitDatabaseError::NoSuchModule)?;
        
        result.map_err(InitDatabaseError::Other)
    }

    /// Update the database schema for a module instance
    pub async fn update_database(
        &self,
        program: Program,
    ) -> Result<UpdateDatabaseResult, NoSuchModule> {
        let info = self.info.clone();
        let result = self.call("update_database", move |inst| {
            inst.update_database(program, info)
        }).await?;
        
        // Flatten the nested Result
        result.map_err(|_| NoSuchModule)
    }

    /// Perform a one-off query
    pub async fn one_off_query<F, R>(&self, f: F) -> Result<R, NoSuchModule>
    where
        F: FnOnce(&mut dyn ModuleInstance) -> R + Send + 'static,
        R: Send + 'static,
    {
        self.call("one_off_query", f).await
    }

    /// Call a scheduled reducer
    pub async fn call_scheduled_reducer(
        &self,
        caller_identity: Identity,
        caller_connection_id: ConnectionId,
        reducer_name: &str,
        args: &[u8],
    ) -> Result<ModuleEvent, ReducerCallError> {
        // Convert &[u8] to ReducerArgs::Bsatn for scheduled reducers
        let reducer_args = if args.is_empty() {
            ReducerArgs::Nullary
        } else {
            ReducerArgs::Bsatn(args.to_vec().into())
        };
        
        self.call_reducer(
            caller_identity,
            caller_connection_id,
            None,
            None,
            Some(Instant::now()),
            reducer_name,
            reducer_args,
        ).await
    }

    async fn call<F, R>(&self, reducer: &str, f: F) -> Result<R, NoSuchModule>
    where
        F: FnOnce(&mut dyn ModuleInstance) -> R + Send + 'static,
        R: Send + 'static,
    {
        let mut inst = {
            // Record the time spent waiting in the queue
            let _guard = WORKER_METRICS
                .reducer_wait_time
                .with_label_values(&self.info.database_identity, reducer)
                .start_timer();
            self.inner.get_instance(self.info.database_identity).await?
        };

        // Operations on module instances (e.g. calling reducers) is blocking,
        // partially because the computation can potentialyl take a long time
        // and partially because interacting with the database requires taking
        // a blocking lock. So, we run `f` inside of `asyncify()`, which runs
        // the provided closure in a tokio blocking task, and bubbles up any
        // panic that may occur.

        // If a reducer call panics, we **must** ensure to call `self.on_panic`
        // so that the module is discarded by the host controller.
        scopeguard::defer_on_unwind!({
            log::warn!("reducer {reducer} panicked");
            (self.on_panic)();
        });
        let result = asyncify(move || f(&mut *inst)).await;
        Ok(result)
    }

    pub async fn disconnect_client(&self, client_id: ClientActorId) {
        let span = wasm_telemetry::module_lifecycle_span("disconnect_client", &self.info.database_identity);
        async move {
            log::trace!("disconnecting client {}", client_id);
            let this = self.clone();
            asyncify(move || this.subscriptions().remove_subscriber(client_id)).await;
            // ignore NoSuchModule; if the module's already closed, that's fine
            if let Err(e) = self
                .call_identity_disconnected(client_id.identity, client_id.connection_id)
                .await
            {
                log::error!("Error from client_disconnected transaction: {e}");
            }
        }.instrument(span).await
    }

    /// Invoke the module's `client_connected` reducer, if it has one,
    /// and insert a new row into `st_client` for `(caller_identity, caller_connection_id)`.
    ///
    /// The host inspects `st_client` when restarting in order to run `client_disconnected` reducers
    /// for clients that were connected at the time when the host went down.
    /// This ensures that every client connection eventually has `client_disconnected` invoked.
    ///
    /// If this method returns `Ok`, then the client connection has been approved,
    /// and the new row has been inserted into `st_client`.
    ///
    /// If this method returns `Err`, then the client connection has either failed or been rejected,
    /// and `st_client` has not been modified.
    /// In this case, the caller should terminate the connection.
    pub async fn call_identity_connected(
        &self,
        caller_identity: Identity,
        caller_connection_id: ConnectionId,
    ) -> Result<(), ClientConnectedError> {
        let span = wasm_telemetry::module_lifecycle_span("identity_connected", &self.info.database_identity);
        async move {
            let reducer_lookup = self.info.module_def.lifecycle_reducer(Lifecycle::OnConnect);

            if let Some((reducer_id, reducer_def)) = reducer_lookup {
                let reducer_name = &reducer_def.name;
                let call_result = self
                    .call_reducer(
                        caller_identity,
                        caller_connection_id,
                        None,
                        None,
                        None,
                        reducer_name,
                        ReducerArgs::Nullary,
                    )
                    .await?;

                match call_result.status {
                    EventStatus::Committed(_) => {
                        let stdb = &*self.replica_ctx().relational_db;
                        let tx = stdb.begin_mut_tx(IsolationLevel::Serializable, Workload::Internal);
                let (tx, ()) = stdb.with_auto_rollback(tx, |_tx| {
                    Ok::<(), anyhow::Error>(())
                })?;
                        if let Some((tx_data, tx_metrics, reducer)) = stdb.commit_tx(tx)? {
                            tx_metrics.report_with_db(&reducer, stdb, Some(&tx_data));
                        }
                        Ok(())
                    }
                    EventStatus::Failed(err) => Err(ClientConnectedError::Rejected(err)),
                    EventStatus::OutOfEnergy => Err(ClientConnectedError::OutOfEnergy),
                }
            } else {
                let stdb = &*self.replica_ctx().relational_db;
                let tx = stdb.begin_mut_tx(IsolationLevel::Serializable, Workload::Internal);
                let (tx, ()) = stdb.with_auto_rollback(tx, |_tx| {
                    Ok::<(), anyhow::Error>(())
                })?;
                if let Some((tx_data, tx_metrics, reducer)) = stdb.commit_tx(tx)? {
                    tx_metrics.report_with_db(&reducer, stdb, Some(&tx_data));
                }
                Ok(())
            }
<<<<<<< HEAD
        }.instrument(span).await
=======
        } else {
            // The module doesn't define a client_connected reducer.
            // Commit a transaction to update `st_clients`
            // and to ensure we always have those events paired in the commitlog.
            //
            // This is necessary to be able to disconnect clients after a server crash.
            let reducer_name = reducer_lookup
                .as_ref()
                .map(|(_, def)| &*def.name)
                .unwrap_or("__identity_connected__");

            let workload = Workload::Reducer(ReducerContext {
                name: reducer_name.to_owned(),
                caller_identity,
                caller_connection_id,
                timestamp: Timestamp::now(),
                arg_bsatn: Bytes::new(),
            });

            let stdb = self.inner.replica_ctx().relational_db.clone();
            asyncify(move || {
                stdb.with_auto_commit(workload, |mut_tx| {
                    mut_tx
                        .insert_st_client(caller_identity, caller_connection_id)
                        .map_err(DBError::from)
                })
            })
            .await
            .inspect_err(|e| {
                log::error!("`call_identity_connected`: fallback transaction to insert into `st_client` failed: {e:#?}")
            })
            .map_err(DBError::from)
            .map_err(Into::into)
        }
>>>>>>> 8a16a123
    }

    pub async fn call_identity_disconnected(
        &self,
        caller_identity: Identity,
        caller_connection_id: ConnectionId,
<<<<<<< HEAD
    ) -> anyhow::Result<()> {
        let span = wasm_telemetry::module_lifecycle_span("identity_disconnected", &self.info.database_identity);
        async move {
            let stdb = &*self.replica_ctx().relational_db;
            let tx = stdb.begin_mut_tx(IsolationLevel::Serializable, Workload::Internal);
            let (tx, ()) = stdb.with_auto_rollback(tx, |_tx| {
                Ok::<(), anyhow::Error>(())
            })?;
            if let Some((tx_data, tx_metrics, reducer)) = stdb.commit_tx(tx)? {
                tx_metrics.report_with_db(&reducer, stdb, Some(&tx_data));
            }
=======
    ) -> Result<(), ReducerCallError> {
        let reducer_lookup = self.info.module_def.lifecycle_reducer(Lifecycle::OnDisconnect);

        // A fallback transaction that deletes the client from `st_client`.
        let fallback = || async {
            let reducer_name = reducer_lookup
                .as_ref()
                .map(|(_, def)| &*def.name)
                .unwrap_or("__identity_disconnected__");

            let workload = Workload::Reducer(ReducerContext {
                name: reducer_name.to_owned(),
                caller_identity,
                caller_connection_id,
                timestamp: Timestamp::now(),
                arg_bsatn: Bytes::new(),
            });
            let stdb = self.inner.replica_ctx().relational_db.clone();
            let database_identity = self.info.database_identity;
            asyncify(move || {
                stdb.with_auto_commit(workload, |mut_tx| {
                    mut_tx
                        .delete_st_client(caller_identity, caller_connection_id, database_identity)
                        .map_err(DBError::from)
                })
            })
            .await
            .map_err(|err| {
                log::error!(
                    "`call_identity_disconnected`: fallback transaction to delete from `st_client` failed: {err}"
                );
                InvalidReducerArguments {
                    err: err.into(),
                    reducer: reducer_name.into(),
                }
                .into()
            })
        };
>>>>>>> 8a16a123

            if let Some((_, reducer_def)) = self.info.module_def.lifecycle_reducer(Lifecycle::OnDisconnect) {
                let reducer_name = &reducer_def.name;
                if let Err(e) = self
                    .call_reducer(
                        caller_identity,
                        caller_connection_id,
                        None,
                        None,
                        None,
                        reducer_name,
                        ReducerArgs::Nullary,
                    )
                    .await
                {
                    log::error!("Error calling client_disconnected reducer: {e}");
                }
            }
            Ok(())
        }.instrument(span).await
    }

    pub async fn call_reducer(
        &self,
        caller_identity: Identity,
        caller_connection_id: ConnectionId,
        client: Option<Arc<ClientConnectionSender>>,
        request_id: Option<RequestId>,
        timer: Option<Instant>,
        reducer_name: &str,
        args: ReducerArgs,
    ) -> Result<ModuleEvent, ReducerCallError> {
        let span = wasm_telemetry::reducer_span(reducer_name, &self.info.database_identity);
        async move {
            let timestamp = Timestamp::now();
            let start_time = Instant::now();

            let reducers = self.info.module_def.reducers().collect::<Vec<_>>();
            let reducers_map = ReducersMap::from_iter(reducers.iter().map(|r| &*r.name));

            let Some(reducer_id) = reducers_map.lookup_id(reducer_name) else {
                return Err(ReducerCallError::NoSuchReducer);
            };

            let Some(_reducer_def) = reducers.get(reducer_id.0 as usize) else {
                return Err(ReducerCallError::NoSuchReducer);
            };

            // Simple args handling - use nullary for now
            let args = ArgsTuple::nullary();

            let call_result = self
                .call(reducer_name, move |inst| {
                    inst.call_reducer(
                        None,
                        CallReducerParams {
                            timestamp,
                            caller_identity,
                            caller_connection_id,
                            client: client.clone(),
                            request_id,
                            timer,
                            reducer_id,
                            args,
                        },
                    )
                })
                .await?;

            let host_execution_duration = start_time.elapsed();

            let status = match call_result.outcome {
                ReducerOutcome::Committed => {
                    let database_update = DatabaseUpdate::default();
                    EventStatus::Committed(database_update)
                },
                ReducerOutcome::Failed(err) => EventStatus::Failed(err),
                ReducerOutcome::BudgetExceeded => EventStatus::OutOfEnergy,
            };

            let event = ModuleEvent {
                timestamp,
                caller_identity,
                caller_connection_id: Some(caller_connection_id),
                function_call: ModuleFunctionCall {
                    reducer: reducer_name.to_string(),
                    reducer_id,
                    args: ArgsTuple::nullary(),
                },
                status: status.clone(),
                energy_quanta_used: call_result.energy_used,
                host_execution_duration,
                request_id,
                timer,
            };

            // Record OpenTelemetry metrics for WASM reducer call
            #[cfg(feature = "telemetry")]
            {
                let outcome = match &status {
                    EventStatus::Committed(_) => "committed",
                    EventStatus::Failed(_) => "failed",
                    EventStatus::OutOfEnergy => "budget_exceeded",
                };
                
                SpacetimeDBMetrics::record_wasm_reducer_call(
                    &self.info.module_hash.to_hex(),
                    reducer_name,
                    host_execution_duration,
                    outcome,
                    Some(call_result.energy_used.get()),
                );
            }

            Ok(event)
        }.instrument(span).await
    }

    pub async fn exit(&self) {
        self.inner.exit().await
    }

    pub async fn exited(&self) {
        self.inner.exited().await
    }

    pub fn downgrade(&self) -> WeakModuleHost {
        WeakModuleHost {
            info: self.info.clone(),
            inner: Arc::downgrade(&self.inner),
            on_panic: Arc::downgrade(&self.on_panic),
        }
    }
}

impl WeakModuleHost {
    pub fn upgrade(&self) -> Option<ModuleHost> {
        Some(ModuleHost {
            info: self.info.clone(),
            inner: self.inner.upgrade()?,
            on_panic: self.on_panic.upgrade()?,
        })
    }

    pub fn info(&self) -> &ModuleInfo {
        &self.info
    }
}<|MERGE_RESOLUTION|>--- conflicted
+++ resolved
@@ -4,7 +4,7 @@
 use crate::db::datastore::traits::{IsolationLevel, Program, TxData};
 use crate::energy::EnergyQuanta;
 use crate::error::DBError;
-use crate::execution_context::{Workload, WorkloadType};
+use crate::execution_context::{ReducerContext, Workload, WorkloadType};
 use crate::hash::Hash;
 use crate::identity::Identity;
 use crate::replica_context::ReplicaContext;
@@ -14,6 +14,7 @@
 use crate::util::lending_pool::{LendingPool, LentResource, PoolClosed};
 use crate::worker_metrics::WORKER_METRICS;
 use anyhow::Context;
+use bytes::Bytes;
 use derive_more::From;
 use futures::{Future, FutureExt};
 use indexmap::IndexSet;
@@ -805,7 +806,7 @@
                     Ok::<(), anyhow::Error>(())
                 })?;
                         if let Some((tx_data, tx_metrics, reducer)) = stdb.commit_tx(tx)? {
-                            tx_metrics.report_with_db(&reducer, stdb, Some(&tx_data));
+                            stdb.report(&reducer, &tx_metrics, Some(&tx_data));
                         }
                         Ok(())
                     }
@@ -813,20 +814,6 @@
                     EventStatus::OutOfEnergy => Err(ClientConnectedError::OutOfEnergy),
                 }
             } else {
-                let stdb = &*self.replica_ctx().relational_db;
-                let tx = stdb.begin_mut_tx(IsolationLevel::Serializable, Workload::Internal);
-                let (tx, ()) = stdb.with_auto_rollback(tx, |_tx| {
-                    Ok::<(), anyhow::Error>(())
-                })?;
-                if let Some((tx_data, tx_metrics, reducer)) = stdb.commit_tx(tx)? {
-                    tx_metrics.report_with_db(&reducer, stdb, Some(&tx_data));
-                }
-                Ok(())
-            }
-<<<<<<< HEAD
-        }.instrument(span).await
-=======
-        } else {
             // The module doesn't define a client_connected reducer.
             // Commit a transaction to update `st_clients`
             // and to ensure we always have those events paired in the commitlog.
@@ -860,87 +847,93 @@
             .map_err(DBError::from)
             .map_err(Into::into)
         }
->>>>>>> 8a16a123
+        }.instrument(span).await
     }
 
     pub async fn call_identity_disconnected(
         &self,
         caller_identity: Identity,
         caller_connection_id: ConnectionId,
-<<<<<<< HEAD
-    ) -> anyhow::Result<()> {
+) -> Result<(), ReducerCallError> {
         let span = wasm_telemetry::module_lifecycle_span("identity_disconnected", &self.info.database_identity);
         async move {
-            let stdb = &*self.replica_ctx().relational_db;
-            let tx = stdb.begin_mut_tx(IsolationLevel::Serializable, Workload::Internal);
-            let (tx, ()) = stdb.with_auto_rollback(tx, |_tx| {
-                Ok::<(), anyhow::Error>(())
-            })?;
-            if let Some((tx_data, tx_metrics, reducer)) = stdb.commit_tx(tx)? {
-                tx_metrics.report_with_db(&reducer, stdb, Some(&tx_data));
-            }
-=======
-    ) -> Result<(), ReducerCallError> {
-        let reducer_lookup = self.info.module_def.lifecycle_reducer(Lifecycle::OnDisconnect);
-
-        // A fallback transaction that deletes the client from `st_client`.
-        let fallback = || async {
-            let reducer_name = reducer_lookup
-                .as_ref()
-                .map(|(_, def)| &*def.name)
-                .unwrap_or("__identity_disconnected__");
-
-            let workload = Workload::Reducer(ReducerContext {
-                name: reducer_name.to_owned(),
-                caller_identity,
-                caller_connection_id,
-                timestamp: Timestamp::now(),
-                arg_bsatn: Bytes::new(),
-            });
-            let stdb = self.inner.replica_ctx().relational_db.clone();
-            let database_identity = self.info.database_identity;
-            asyncify(move || {
-                stdb.with_auto_commit(workload, |mut_tx| {
-                    mut_tx
-                        .delete_st_client(caller_identity, caller_connection_id, database_identity)
-                        .map_err(DBError::from)
+            let reducer_lookup = self.info.module_def.lifecycle_reducer(Lifecycle::OnDisconnect);
+
+            // A fallback transaction that deletes the client from `st_client`.
+            let fallback = || async {
+                let reducer_name = reducer_lookup
+                    .as_ref()
+                    .map(|(_, def)| &*def.name)
+                    .unwrap_or("__identity_disconnected__");
+
+                let workload = Workload::Reducer(ReducerContext {
+                    name: reducer_name.to_owned(),
+                    caller_identity,
+                    caller_connection_id,
+                    timestamp: Timestamp::now(),
+                    arg_bsatn: Bytes::new(),
+                });
+                let stdb = self.inner.replica_ctx().relational_db.clone();
+                let database_identity = self.info.database_identity;
+                asyncify(move || {
+                    stdb.with_auto_commit(workload, |mut_tx| {
+                        mut_tx
+                            .delete_st_client(caller_identity, caller_connection_id, database_identity)
+                            .map_err(DBError::from)
+                    })
                 })
-            })
-            .await
-            .map_err(|err| {
-                log::error!(
-                    "`call_identity_disconnected`: fallback transaction to delete from `st_client` failed: {err}"
-                );
-                InvalidReducerArguments {
-                    err: err.into(),
-                    reducer: reducer_name.into(),
-                }
-                .into()
-            })
-        };
->>>>>>> 8a16a123
-
-            if let Some((_, reducer_def)) = self.info.module_def.lifecycle_reducer(Lifecycle::OnDisconnect) {
-                let reducer_name = &reducer_def.name;
-                if let Err(e) = self
+                .await
+                .map_err(|err| {
+                    log::error!(
+                        "`call_identity_disconnected`: fallback transaction to delete from `st_client` failed: {err}"
+                    );
+                    InvalidReducerArguments {
+                        err: err.into(),
+                        reducer: reducer_name.into(),
+                    }
+                    .into()
+                })
+            };
+
+            if let Some((reducer_id, reducer_def)) = reducer_lookup {
+                // The module defined a lifecycle reducer to handle disconnects. Call it.
+                // If it succeeds, `WasmModuleInstance::call_reducer_with_tx` has already ensured
+                // that `st_client` is updated appropriately.
+                let result = self
                     .call_reducer(
                         caller_identity,
                         caller_connection_id,
                         None,
                         None,
                         None,
-                        reducer_name,
+                        &reducer_def.name,
                         ReducerArgs::Nullary,
                     )
-                    .await
-                {
-                    log::error!("Error calling client_disconnected reducer: {e}");
+                    .await;
+
+                // If it failed, we still need to update `st_client`: the client's not coming back.
+                // Commit a separate transaction that just updates `st_client`.
+                //
+                // It's OK for this to not be atomic with the previous transaction,
+                // since that transaction didn't commit. If we crash before committing this one,
+                // we'll run the `client_disconnected` reducer again unnecessarily,
+                // but the commitlog won't contain two invocations of it, which is what we care about.
+                match result {
+                    Err(e) => {
+                        log::error!("call_reducer of client_disconnected failed: {e:#?}");
+                        fallback().await
+                    }
+                    Ok(event) => match event.status {
+                        EventStatus::Failed(_) | EventStatus::OutOfEnergy => fallback().await,
+                        EventStatus::Committed(_) => Ok(()),
+                    }
                 }
+            } else {
+                // No client_disconnected reducer defined, just run the fallback
+                fallback().await
             }
-            Ok(())
         }.instrument(span).await
     }
-
     pub async fn call_reducer(
         &self,
         caller_identity: Identity,
